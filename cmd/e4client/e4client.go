--- conflicted
+++ resolved
@@ -267,23 +267,17 @@
 			os.Exit(1)
 		}
 
-<<<<<<< HEAD
-		e4Client, err = e4.NewClient(&e4.SymNameAndPassword{Name: name, Password: password}, dstFile)
+		var config e4.ClientConfig
+		if pubKeyMode {
+			config = &e4.PubNameAndPassword{Name: name, Password: password, C2PubKey: c2PubKey}
+		} else {
+			config = &e4.SymNameAndPassword{Name: name, Password: password}
+		}
+
+		e4Client, err = e4.NewClient(config, dstFile)
 		if err != nil {
 			return nil, fmt.Errorf("failed to create E4 client: %v", err)
 		}
-=======
-	var config e4.ClientConfig
-	if pubKeyMode {
-		config = &e4.PubNameAndPassword{Name: name, Password: password, C2PubKey: c2PubKey}
-	} else {
-		config = &e4.SymNameAndPassword{Name: name, Password: password}
-	}
-
-	e4Client, err := e4.NewClient(config, savedClientPath)
-	if err != nil {
-		return nil, fmt.Errorf("failed to create E4 client: %v", err)
->>>>>>> 0e9794a0
 	}
 
 	return e4Client, nil
