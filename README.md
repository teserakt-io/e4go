# e4go

e4go is a repository providing an E4 package, implementing Teserakt's secure communication and key management framework for MQTT and other publish-subscribe protocols.

e4 defines a `Client` object that has a minimal interface, making its integration straightforward via the following methods:

* `ProtectMessage(payload []byte, topic string)` takes a cleartext payload to protect and the associated topic, and returns a `[]byte` that is the payload encrypted and authenticated with the topic's key.

* `Unprotect(protected []byte, topic string)` takes a protected payload and attempts to decrypt and verify it. If `topic` is the special topic reserved for control messages, then the control message is processed and the client's state updated accordingly.

We talk of message *protection* instead of just *encryption* because the protection operation includes also authentication and replay defense.

<<<<<<< HEAD
**NOTE:**
E4's server (C2) is necessary to send control messages and manage a fleet of clients through GUIs, APIs, and automation components.
The server can for example deploy key rotation policies, grant and revoke rights, and enable forward secrecy.
Please [contact us](mailto:contact@teserakt.io) to use your private instance of the server, or test the limited public version.
Without the server, e4 can be used to protect messages using static keys.
=======
E4's server (C2) is necessary to send control messages and manage a fleet of clients through GUIs, APIs, and automation components.
The server can for example deploy key rotation policies, grant and revoke rights, and enable forward secrecy.

Please [contact us](mailto:contact@teserakt.io) to request access to a private instance of the server, or test the limited public version.
Without the C2 server, e4go can be used to protect messages using static keys.
>>>>>>> 304c081f

## Creating a client

The following instructions assume that your program imports `e4` as follows:

```go
    import e4 "github.com/teserakt-io/e4go"
```

E4 supports both symmetric key and public-key mode.
Depending on the mode, different functions should be used to instantiate a client:

### Symmetric-key client

A symmetric-key client can be created from a 16-byte identifier (type `[]byte`), a 32-byte key (type `[]byte`), and an absolute path (type `string`) to a file on the local file system, which will persistently store the client's state:

```go
    client, err := e4.NewSymKeyClient(id, key, filePath)
```

A symmetric-key client can also be created from a name (`string` of arbitrary length) and a password (`string` of a least 16 characters), as follows:

```go
    client, err := e4.NewSymKeyClientPretty(name, password, filePath)
```

The latter is a wrapper over `NewSymKeyClient()` that creates the ID by hashing `name` with SHA-3-256, and deriving a key using Argon2.

### Public-key client

A public-key client can be created from a 16-byte identifier (type `[]byte`), an Ed25519 private key (type `ed25519.PrivateKey`), an absolute file path (type `string`), and a Curve25519 public key (32-byte `[]byte`):

```go
NewPubKeyClient(id []byte, key ed25519.PrivateKey, filePath string, c2PubKey []byte) (Client, error)
```

Compared to the symmetric-key mode, and additional argument is `c2PubKey`, the public key of the C2 server that sends control messages.

A public-key client can also be created from a name (`string` of arbitrary length) and a password (`string` of a least 16 characters), as follows:

```go
NewPubKeyClientPretty(name string, password string, filePath string, c2PubKey []byte) (Client, error)
```

The Ed25519 private key is then created from a seed that is derived from the password using Argon2.

### From a saved state

A client instance can be recovered using the `LoadClient()` helper, providing as argument the `filePath` of its persistent state copy:

```go
    client, err := e4.LoadClient(filePath)
```

Note that a client's state is automatically saved to the provided `filePath` every time its state changes, and therefore does not need be manually saved.

## Integration instructions

To integrate e4 into your application, the protect/unprotect logic just needs be added between the network layer and the application layer when transmitting/receiving a message, using an instance of the client.

This section provides further instructions related to error handling and to the special case of control messages received from the C2 server.

Note that E4 is essentially an application security layer, therefore it processes the payload of a message (such as an MQTT payload), excluding header fields.
References to "messages" below therefore refer to payload data (or application message),as opposed to the network-level message.

## Messages received

Assume that you receive messages over MQTT or Kafka, and have topics and payload defined as

```go
    var topic string
    var message []byte
```

Having instantiated a client, you can then unprotect the message as follows:

```go
    plaintext, err := client.Unprotect(message, topic)
    if err != nil {
        // your error reporting here
    }
```


If you receive no error, `plaintext` may still be `nil`. This happens when E4
has processed a control message, that is, a message sent by the C2 server, for example to provision or delete a topic key.
In this case, you do not need to act on the message, since E4 has already processed it. If you want to detect this case you can test for

```go
    if len(plainText) == 0 { ... }
```

or alternatively

```go
    if client.IsReceivingTopic(topic)
```

which indicates a message on E4's control channel.
You should not have to parse E4's messages yourself.
Control messages are thus deliberately not returned to users.

If `plaintext` is not `nil` and `err` is nil, your application can proceed with the  unprotected, plaintext message.


### Messages transmitted

To protect a message to be transmitted, suppose say that you have the topic and payload defined as:

```go
    var topic string
    var message []byte
```

You can then use the `Protect` method from the client instance as follows:

```go
    protected, err := client.Protect(message, topic)
    if err != nil {
        // your error reporting here
    }
```

### Handling errors

All errors should be reported, and the `plaintext` and `protected` values discarded upon an error, *except potentially in one case*:
if you receive an `ErrTopicKeyNotFound` error from  `ProtectMessage()` or `Unprotect()`, it is because the client does not have the key for this topic.
Therefore,

* When transmitting a message, your application can either discard the message to be sent, or choose to transmit it in clear.

* When receiving a message, your application can either discard the message (for example if all messages are assumed to be encrypted in your network), or forward the message to the application (if you call `Unprotect()` for all messages yet tolerate the receiving of unencrypted messages over certain topics, which thus don't have a topic key).

In order to have the key associated to a certain topic, you must instruct the C2 to deliver said topic key to the client.


## Contributing

See [CONTRIBUTING.md](./CONTRIBUTING.md).


## Security

See [SECURITY.md](./SECURITY.md).


## Support

To request support, please contact [team@teserakt.io](mailto:team@teserakt.io).


## Intellectual property

<<<<<<< HEAD
e4go  is copyright (c) Teserakt AG 2018-2019-2020, and released under Apache 2.0 License (see [LICENCE](./LICENSE)).
=======
e4go is copyright (c) Teserakt AG 2018-2020, and released under Apache 2.0 License (see [LICENCE](./LICENSE)).
>>>>>>> 304c081f
<|MERGE_RESOLUTION|>--- conflicted
+++ resolved
@@ -10,19 +10,11 @@
 
 We talk of message *protection* instead of just *encryption* because the protection operation includes also authentication and replay defense.
 
-<<<<<<< HEAD
-**NOTE:**
-E4's server (C2) is necessary to send control messages and manage a fleet of clients through GUIs, APIs, and automation components.
-The server can for example deploy key rotation policies, grant and revoke rights, and enable forward secrecy.
-Please [contact us](mailto:contact@teserakt.io) to use your private instance of the server, or test the limited public version.
-Without the server, e4 can be used to protect messages using static keys.
-=======
 E4's server (C2) is necessary to send control messages and manage a fleet of clients through GUIs, APIs, and automation components.
 The server can for example deploy key rotation policies, grant and revoke rights, and enable forward secrecy.
 
 Please [contact us](mailto:contact@teserakt.io) to request access to a private instance of the server, or test the limited public version.
 Without the C2 server, e4go can be used to protect messages using static keys.
->>>>>>> 304c081f
 
 ## Creating a client
 
@@ -176,8 +168,4 @@
 
 ## Intellectual property
 
-<<<<<<< HEAD
-e4go  is copyright (c) Teserakt AG 2018-2019-2020, and released under Apache 2.0 License (see [LICENCE](./LICENSE)).
-=======
-e4go is copyright (c) Teserakt AG 2018-2020, and released under Apache 2.0 License (see [LICENCE](./LICENSE)).
->>>>>>> 304c081f
+e4go is copyright (c) Teserakt AG 2018-2020, and released under Apache 2.0 License (see [LICENCE](./LICENSE)).